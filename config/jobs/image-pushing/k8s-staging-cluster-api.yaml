postsubmits:
  # this is the github repo we'll build from; this block needs to be repeated for each repo.
  kubernetes-sigs/cluster-api:
    - name: post-cluster-api-push-images
      cluster: k8s-infra-prow-build-trusted
      annotations:
        # this is the name of some testgrid dashboard to report to.
        testgrid-dashboards: sig-cluster-lifecycle-image-pushes
      decorate: true
      branches:
        - ^master$
        - ^release-0.2$
        # this is a regex for semver, from https://semver.org/#is-there-a-suggested-regular-expression-regex-to-check-a-semver-string
        - ^v(0|[1-9]\d*)\.(0|[1-9]\d*)\.(0|[1-9]\d*)(?:-((?:0|[1-9]\d*|\d*[a-zA-Z-][0-9a-zA-Z-]*)(?:\.(?:0|[1-9]\d*|\d*[a-zA-Z-][0-9a-zA-Z-]*))*))?(?:\+([0-9a-zA-Z-]+(?:\.[0-9a-zA-Z-]+)*))?$
      spec:
        serviceAccountName: gcb-builder
        containers:
          - image: gcr.io/k8s-testimages/image-builder:v20210204-b06ec78
            command:
              - /run.sh
            args:
              # this is the project GCB will run in, which is the same as the GCR images are pushed to.
              - --project=k8s-staging-cluster-api
              - --scratch-bucket=gs://k8s-staging-cluster-api-gcb
              - --env-passthrough=PULL_BASE_REF
              - .
  kubernetes-sigs/cluster-api-provider-aws:
    - name: post-cluster-api-provider-aws-push-images
      cluster: k8s-infra-prow-build-trusted
      annotations:
        # this is the name of some testgrid dashboard to report to.
        testgrid-dashboards: sig-cluster-lifecycle-image-pushes
      decorate: true
      branches:
        - ^master$
        - ^release-0.4$
        # this is a regex for semver, from https://semver.org/#is-there-a-suggested-regular-expression-regex-to-check-a-semver-string
        - ^v(0|[1-9]\d*)\.(0|[1-9]\d*)\.(0|[1-9]\d*)(?:-((?:0|[1-9]\d*|\d*[a-zA-Z-][0-9a-zA-Z-]*)(?:\.(?:0|[1-9]\d*|\d*[a-zA-Z-][0-9a-zA-Z-]*))*))?(?:\+([0-9a-zA-Z-]+(?:\.[0-9a-zA-Z-]+)*))?$
      spec:
        serviceAccountName: gcb-builder
        containers:
          - image: gcr.io/k8s-testimages/image-builder:v20210204-b06ec78
            command:
              - /run.sh
            args:
              # this is the project GCB will run in, which is the same as the GCR images are pushed to.
              - --project=k8s-staging-cluster-api-aws
              - --scratch-bucket=gs://k8s-staging-cluster-api-aws-gcb
              - --env-passthrough=PULL_BASE_REF
              - .
  kubernetes-sigs/cluster-api-provider-azure:
    - name: post-cluster-api-provider-azure-push-images
      cluster: k8s-infra-prow-build-trusted
      annotations:
        testgrid-dashboards: sig-cluster-lifecycle-image-pushes, sig-cluster-lifecycle-cluster-api-provider-azure
        testgrid-alert-email: k8s-infra-staging-cluster-api-azure@kubernetes.io
      decorate: true
      branches:
        - ^master$
        - ^release-0.3$
        # this is a regex for semver, from https://semver.org/#is-there-a-suggested-regular-expression-regex-to-check-a-semver-string
        - ^v(0|[1-9]\d*)\.(0|[1-9]\d*)\.(0|[1-9]\d*)(?:-((?:0|[1-9]\d*|\d*[a-zA-Z-][0-9a-zA-Z-]*)(?:\.(?:0|[1-9]\d*|\d*[a-zA-Z-][0-9a-zA-Z-]*))*))?(?:\+([0-9a-zA-Z-]+(?:\.[0-9a-zA-Z-]+)*))?$
      spec:
        serviceAccountName: gcb-builder
        containers:
          - image: gcr.io/k8s-testimages/image-builder:v20210204-b06ec78
            command:
              - /run.sh
            args:
              - --project=k8s-staging-cluster-api-azure
              - --scratch-bucket=gs://k8s-staging-cluster-api-azure-gcb
              - --env-passthrough=PULL_BASE_REF
              - .
  kubernetes-sigs/cluster-api-provider-digitalocean:
    - name: post-cluster-api-provider-digitalocean-push-images
      cluster: k8s-infra-prow-build-trusted
      annotations:
        # this is the name of some testgrid dashboard to report to.
        testgrid-dashboards: sig-cluster-lifecycle-image-pushes
        testgrid-alert-email: k8s-infra-staging-cluster-api-do@kubernetes.io
      decorate: true
      branches:
        - ^master$
        - ^release-0.3$
        # this is a regex for semver, from https://semver.org/#is-there-a-suggested-regular-expression-regex-to-check-a-semver-string
        - ^v(0|[1-9]\d*)\.(0|[1-9]\d*)\.(0|[1-9]\d*)(?:-((?:0|[1-9]\d*|\d*[a-zA-Z-][0-9a-zA-Z-]*)(?:\.(?:0|[1-9]\d*|\d*[a-zA-Z-][0-9a-zA-Z-]*))*))?(?:\+([0-9a-zA-Z-]+(?:\.[0-9a-zA-Z-]+)*))?$
      spec:
        serviceAccountName: gcb-builder
        containers:
          - image: gcr.io/k8s-testimages/image-builder:v20210204-b06ec78
            command:
              - /run.sh
            args:
              # this is the project GCB will run in, which is the same as the GCR images are pushed to.
              - --project=k8s-staging-cluster-api-do
              - --scratch-bucket=gs://k8s-staging-cluster-api-do-gcb
              - --env-passthrough=PULL_BASE_REF
              - .
  kubernetes-sigs/cluster-api-provider-gcp:
    - name: post-cluster-api-provider-gcp-push-images
      cluster: k8s-infra-prow-build-trusted
      annotations:
        # this is the name of some testgrid dashboard to report to.
        testgrid-dashboards: sig-cluster-lifecycle-image-pushes
      decorate: true
      branches:
        - ^master$
        - ^release-.*
        # this is a regex for semver, from https://semver.org/#is-there-a-suggested-regular-expression-regex-to-check-a-semver-string
        - ^v(0|[1-9]\d*)\.(0|[1-9]\d*)\.(0|[1-9]\d*)(?:-((?:0|[1-9]\d*|\d*[a-zA-Z-][0-9a-zA-Z-]*)(?:\.(?:0|[1-9]\d*|\d*[a-zA-Z-][0-9a-zA-Z-]*))*))?(?:\+([0-9a-zA-Z-]+(?:\.[0-9a-zA-Z-]+)*))?$
      spec:
        serviceAccountName: gcb-builder
        containers:
          - image: gcr.io/k8s-testimages/image-builder:v20210204-b06ec78
            command:
              - /run.sh
            args:
              # this is the project GCB will run in, which is the same as the GCR images are pushed to.
              - --project=k8s-staging-cluster-api-gcp
              - --scratch-bucket=gs://k8s-staging-cluster-api-gcp-gcb
              - --env-passthrough=PULL_BASE_REF
              - .
  kubernetes-sigs/cluster-api-bootstrap-provider-kubeadm:
    - name: post-cluster-api-bootstrap-provider-push-images
      cluster: k8s-infra-prow-build-trusted
      annotations:
        # this is the name of some testgrid dashboard to report to.
        testgrid-dashboards: sig-cluster-lifecycle-image-pushes
      decorate: true
      branches:
        - ^master$
        # this is a regex for semver, from https://semver.org/#is-there-a-suggested-regular-expression-regex-to-check-a-semver-string
        - ^v(0|[1-9]\d*)\.(0|[1-9]\d*)\.(0|[1-9]\d*)(?:-((?:0|[1-9]\d*|\d*[a-zA-Z-][0-9a-zA-Z-]*)(?:\.(?:0|[1-9]\d*|\d*[a-zA-Z-][0-9a-zA-Z-]*))*))?(?:\+([0-9a-zA-Z-]+(?:\.[0-9a-zA-Z-]+)*))?$
      spec:
        serviceAccountName: gcb-builder
        containers:
          - image: gcr.io/k8s-testimages/image-builder:v20210204-b06ec78
            command:
              - /run.sh
            args:
              # this is the project GCB will run in, which is the same as the GCR images are pushed to.
              - --project=k8s-staging-capi-kubeadm
              - --scratch-bucket=gs://k8s-staging-capi-kubeadm-gcb
              - --env-passthrough=PULL_BASE_REF
              - .
  kubernetes-sigs/cluster-api-provider-openstack:
    - name: post-cluster-api-provider-openstack-push-images
      cluster: k8s-infra-prow-build-trusted
      annotations:
        # this is the name of some testgrid dashboard to report to.
        testgrid-dashboards: sig-cluster-lifecycle-image-pushes
      decorate: true
      branches:
        - ^master$
        - ^release-.+$
        # this is a regex for semver, from https://semver.org/#is-there-a-suggested-regular-expression-regex-to-check-a-semver-string
        - ^v(0|[1-9]\d*)\.(0|[1-9]\d*)\.(0|[1-9]\d*)(?:-((?:0|[1-9]\d*|\d*[a-zA-Z-][0-9a-zA-Z-]*)(?:\.(?:0|[1-9]\d*|\d*[a-zA-Z-][0-9a-zA-Z-]*))*))?(?:\+([0-9a-zA-Z-]+(?:\.[0-9a-zA-Z-]+)*))?$
      spec:
        serviceAccountName: gcb-builder
        containers:
          - image: gcr.io/k8s-testimages/image-builder:v20210204-b06ec78
            command:
              - /run.sh
            args:
              # this is the project GCB will run in, which is the same as the GCR images are pushed to.
              - --project=k8s-staging-capi-openstack
              - --scratch-bucket=gs://k8s-staging-capi-openstack-gcb
              - --env-passthrough=PULL_BASE_REF
              - .
  kubernetes-sigs/image-builder:
    - name: post-image-builder-push-images
      cluster: k8s-infra-prow-build-trusted
      annotations:
        # this is the name of some testgrid dashboard to report to.
        testgrid-dashboards: sig-cluster-lifecycle-image-pushes
      decorate: true
      branches:
        - ^master$
        # this is a regex for semver, from https://semver.org/#is-there-a-suggested-regular-expression-regex-to-check-a-semver-string
        - ^v(0|[1-9]\d*)\.(0|[1-9]\d*)\.(0|[1-9]\d*)(?:-((?:0|[1-9]\d*|\d*[a-zA-Z-][0-9a-zA-Z-]*)(?:\.(?:0|[1-9]\d*|\d*[a-zA-Z-][0-9a-zA-Z-]*))*))?(?:\+([0-9a-zA-Z-]+(?:\.[0-9a-zA-Z-]+)*))?$
      spec:
        serviceAccountName: gcb-builder
        containers:
          - image: gcr.io/k8s-testimages/image-builder:v20210204-b06ec78
            command:
              - /run.sh
            args:
              # this is the project GCB will run in, which is the same as the GCR images are pushed to.
              - --project=k8s-staging-scl-image-builder
              - --scratch-bucket=gs://k8s-staging-scl-image-builder-gcb
              - --env-passthrough=PULL_BASE_REF
<<<<<<< HEAD
              - --with-git-dir
              - .
=======
              - .

periodics:
- name: cluster-api-push-images-nightly
  cluster: k8s-infra-prow-build-trusted
  decorate: true
  cron: '0 8 * * *' # everday at 0:00 PT (8:00 UTC)
  extra_refs:
    - org: kubernetes-sigs
      repo: cluster-api
      base_ref: master
      path_alias: sigs.k8s.io/cluster-api
  spec:
    serviceAccountName: gcb-builder
    containers:
      - image: gcr.io/k8s-testimages/image-builder:v20200901-ab141a0
        command:
          - /run.sh
        args:
          # this is the project GCB will run in, which is the same as the GCR images are pushed to.
          - --project=k8s-staging-cluster-api
          - --scratch-bucket=gs://k8s-staging-cluster-api-gcb
          - --env-passthrough=PULL_BASE_REF
          - --gcb-config=cloudbuild-nightly.yaml
          - .
  annotations:
    # this is the name of some testgrid dashboard to report to.
    testgrid-dashboards: sig-cluster-lifecycle-image-pushes
    testgrid-tab-name: cluster-api-push-images-nightly
    testgrid-alert-email: kubernetes-sig-cluster-lifecycle-cluster-api-alerts@googlegroups.com
>>>>>>> 9c29bb5f
<|MERGE_RESOLUTION|>--- conflicted
+++ resolved
@@ -189,10 +189,7 @@
               - --project=k8s-staging-scl-image-builder
               - --scratch-bucket=gs://k8s-staging-scl-image-builder-gcb
               - --env-passthrough=PULL_BASE_REF
-<<<<<<< HEAD
               - --with-git-dir
-              - .
-=======
               - .
 
 periodics:
@@ -222,5 +219,4 @@
     # this is the name of some testgrid dashboard to report to.
     testgrid-dashboards: sig-cluster-lifecycle-image-pushes
     testgrid-tab-name: cluster-api-push-images-nightly
-    testgrid-alert-email: kubernetes-sig-cluster-lifecycle-cluster-api-alerts@googlegroups.com
->>>>>>> 9c29bb5f
+    testgrid-alert-email: kubernetes-sig-cluster-lifecycle-cluster-api-alerts@googlegroups.com