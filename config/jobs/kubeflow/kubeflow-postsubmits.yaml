--- conflicted
+++ resolved
@@ -51,21 +51,9 @@
     annotations:
       testgrid-dashboards: sig-big-data
       description: Postsubmit tests for Kubeflow.
-<<<<<<< HEAD
-  kubeflow/pytorch-operator:
-  - name: kubeflow-pytorch-operator-postsubmit
-    cluster: kubeflow
-    labels:
-      preset-service-account: "true"
-    spec:
-      containers:
-      - image: gcr.io/kubeflow-ci/test-worker:latest
-        imagePullPolicy: Always
-=======
       # TODO: use a public email group
       testgrid-alert-email: kubeflow-engineering@google.com
       testgrid-num-failures-to-alert: "3"
->>>>>>> 061f85d8
 
   kubeflow/reporting:
   - name: kubeflow-reporting-postsubmit
